/******************************************************************************
    QtAV:  Media play library based on Qt and FFmpeg
    Copyright (C) 2012-2013 Wang Bin <wbsecg1@gmail.com>

*   This file is part of QtAV

    This library is free software; you can redistribute it and/or
    modify it under the terms of the GNU Lesser General Public
    License as published by the Free Software Foundation; either
    version 2.1 of the License, or (at your option) any later version.

    This library is distributed in the hope that it will be useful,
    but WITHOUT ANY WARRANTY; without even the implied warranty of
    MERCHANTABILITY or FITNESS FOR A PARTICULAR PURPOSE.  See the GNU
    Lesser General Public License for more details.

    You should have received a copy of the GNU Lesser General Public
    License along with this library; if not, write to the Free Software
    Foundation, Inc., 51 Franklin Street, Fifth Floor, Boston, MA  02110-1301  USA
******************************************************************************/


#ifndef QTAV_GLOBAL_H
#define QTAV_GLOBAL_H

#include <qglobal.h>
#include <dptr.h>
<<<<<<< HEAD

#define QTAV_MAJOR 1	//((QTAV_VERSION&0xff0000)>>16)
#define QTAV_MINOR 1	//((QTAV_VERSION&0xff00)>>8)
#define QTAV_PATCH 8	//(QTAV_VERSION&0xff)


#define QTAV_VERSION_MAJOR(V) ((V & 0xff0000) >> 16)
#define QTAV_VERSION_MINOR(V) ((V & 0xff00) >> 8)
#define QTAV_VERSION_PATCH(V) (V & 0xff)

#define QTAV_VERSION_CHK(major, minor, patch) \
    (((major&0xff)<<16) | ((minor&0xff)<<8) | (patch&0xff))

#define QTAV_VERSION QTAV_VERSION_CHK(QTAV_MAJOR, QTAV_MINOR, QTAV_PATCH)

/*! Stringify \a x. */
#define _TOSTR(x)   #x
/*! Stringify \a x, perform macro expansion. */
#define TOSTR(x)  _TOSTR(x)


/* the following are compile time version */
/* C++11 requires a space between literal and identifier */
static const char* const qtav_version_string = TOSTR(QTAV_MAJOR) "." TOSTR(QTAV_MINOR) "." TOSTR(QTAV_PATCH) "(" __DATE__ ", " __TIME__ ")";
#define QTAV_VERSION_STR		TOSTR(QTAV_MAJOR) "." TOSTR(QTAV_MINOR) "." TOSTR(QTAV_PATCH)
#define QTAV_VERSION_STR_LONG	QTAV_VERSION_STR "(" __DATE__ ", " __TIME__ ")"


#define QTAV_HAVE(FEATURE) (defined(QTAV_HAVE_##FEATURE) && QTAV_HAVE_##FEATURE)

/* --gnu option of the RVCT compiler also defines __GNUC__ */
#if defined(Q_CC_GNU) && !defined(Q_CC_RVCT)
#define GCC_VERSION_AT_LEAST(major, minor, patch) \
    (__GNUC__ > major || (__GNUC__ == major && (__GNUC_MINOR__ > minor \
    || (__GNUC_MINOR__ == minor && __GNUC_PATCHLEVEL__ >= patch))))
#else
/* Define this for !GCC compilers, just so we can write things like GCC_VERSION_AT_LEAST(4, 1, 0). */
#define GCC_VERSION_AT_LEAST(major, minor, patch) 0
#endif
=======
#include "QtAV/version.h"
>>>>>>> 15070ea7

#if defined(Q_DLL_LIBRARY)
#  undef Q_EXPORT
#  define Q_EXPORT Q_DECL_EXPORT
#else
#  undef Q_EXPORT
#  define Q_EXPORT //Q_DECL_IMPORT //only for vc?
#endif

/* runtime version. used to compare with compile time version */
Q_EXPORT unsigned QtAV_Version();


// default network timeout in ms
#define QTAV_DEFAULT_NETWORK_TIMEOUT 30000

namespace QtAV {
Q_EXPORT QString aboutQtAV();
Q_EXPORT QString aboutQtAV_HTML();
}
//TODO: always inline


/* --gnu option of the RVCT compiler also defines __GNUC__ */
#if defined(Q_CC_GNU) && !defined(Q_CC_RVCT)
#define GCC_VERSION_AT_LEAST(major, minor, patch) \
    (__GNUC__ > major || (__GNUC__ == major && (__GNUC_MINOR__ > minor \
    || (__GNUC_MINOR__ == minor && __GNUC_PATCHLEVEL__ >= patch))))
#else
/* Define this for !GCC compilers, just so we can write things like GCC_VERSION_AT_LEAST(4, 1, 0). */
#define GCC_VERSION_AT_LEAST(major, minor, patch) 0
#endif

#endif // QTAV_GLOBAL_H
<|MERGE_RESOLUTION|>--- conflicted
+++ resolved
@@ -25,49 +25,7 @@
 
 #include <qglobal.h>
 #include <dptr.h>
-<<<<<<< HEAD
-
-#define QTAV_MAJOR 1	//((QTAV_VERSION&0xff0000)>>16)
-#define QTAV_MINOR 1	//((QTAV_VERSION&0xff00)>>8)
-#define QTAV_PATCH 8	//(QTAV_VERSION&0xff)
-
-
-#define QTAV_VERSION_MAJOR(V) ((V & 0xff0000) >> 16)
-#define QTAV_VERSION_MINOR(V) ((V & 0xff00) >> 8)
-#define QTAV_VERSION_PATCH(V) (V & 0xff)
-
-#define QTAV_VERSION_CHK(major, minor, patch) \
-    (((major&0xff)<<16) | ((minor&0xff)<<8) | (patch&0xff))
-
-#define QTAV_VERSION QTAV_VERSION_CHK(QTAV_MAJOR, QTAV_MINOR, QTAV_PATCH)
-
-/*! Stringify \a x. */
-#define _TOSTR(x)   #x
-/*! Stringify \a x, perform macro expansion. */
-#define TOSTR(x)  _TOSTR(x)
-
-
-/* the following are compile time version */
-/* C++11 requires a space between literal and identifier */
-static const char* const qtav_version_string = TOSTR(QTAV_MAJOR) "." TOSTR(QTAV_MINOR) "." TOSTR(QTAV_PATCH) "(" __DATE__ ", " __TIME__ ")";
-#define QTAV_VERSION_STR		TOSTR(QTAV_MAJOR) "." TOSTR(QTAV_MINOR) "." TOSTR(QTAV_PATCH)
-#define QTAV_VERSION_STR_LONG	QTAV_VERSION_STR "(" __DATE__ ", " __TIME__ ")"
-
-
-#define QTAV_HAVE(FEATURE) (defined(QTAV_HAVE_##FEATURE) && QTAV_HAVE_##FEATURE)
-
-/* --gnu option of the RVCT compiler also defines __GNUC__ */
-#if defined(Q_CC_GNU) && !defined(Q_CC_RVCT)
-#define GCC_VERSION_AT_LEAST(major, minor, patch) \
-    (__GNUC__ > major || (__GNUC__ == major && (__GNUC_MINOR__ > minor \
-    || (__GNUC_MINOR__ == minor && __GNUC_PATCHLEVEL__ >= patch))))
-#else
-/* Define this for !GCC compilers, just so we can write things like GCC_VERSION_AT_LEAST(4, 1, 0). */
-#define GCC_VERSION_AT_LEAST(major, minor, patch) 0
-#endif
-=======
 #include "QtAV/version.h"
->>>>>>> 15070ea7
 
 #if defined(Q_DLL_LIBRARY)
 #  undef Q_EXPORT
@@ -80,17 +38,16 @@
 /* runtime version. used to compare with compile time version */
 Q_EXPORT unsigned QtAV_Version();
 
-
-// default network timeout in ms
-#define QTAV_DEFAULT_NETWORK_TIMEOUT 30000
-
 namespace QtAV {
 Q_EXPORT QString aboutQtAV();
 Q_EXPORT QString aboutQtAV_HTML();
 }
+
+// default network timeout in ms
+#define QTAV_DEFAULT_NETWORK_TIMEOUT 30000
+#define QTAV_HAVE(FEATURE) (defined(QTAV_HAVE_##FEATURE) && QTAV_HAVE_##FEATURE)
+
 //TODO: always inline
-
-
 /* --gnu option of the RVCT compiler also defines __GNUC__ */
 #if defined(Q_CC_GNU) && !defined(Q_CC_RVCT)
 #define GCC_VERSION_AT_LEAST(major, minor, patch) \
