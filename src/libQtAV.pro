--- conflicted
+++ resolved
@@ -7,16 +7,13 @@
 CONFIG *= qtav-buildlib
 CONFIG *= portaudio
 #CONFIG *= openal
-<<<<<<< HEAD
 CONFIG *= swresample
 #CONFIG *= avresample
-=======
 win32 {
 CONFIG *= gdi
 #TODO: link or dynamic link?
 #*msvc*: CONFIG *= direct2d #gcc may not have heeaders and libs
 }
->>>>>>> 15070ea7
 
 #var with '_' can not pass to pri?
 STATICLINK = 0
