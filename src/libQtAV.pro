--- conflicted
+++ resolved
@@ -113,22 +113,16 @@
     SDK_HEADERS += QtAV/GLWidgetRenderer.h
     OTHER_FILES += shaders/yuv_rgb.f.glsl shaders/rgb.f.glsl
 }
-<<<<<<< HEAD
-CONFIG += config_cuda config_dllapi config_dllapi_cuda
-=======
 CONFIG += config_cuda #config_dllapi config_dllapi_cuda
->>>>>>> b57334ac
 config_cuda {
     DEFINES += QTAV_HAVE_CUDA=1
     HEADERS += cuda/dllapi/nv_inc.h cuda/helper_cuda.h
     SOURCES += VideoDecoderCUDA.cpp
-    INCLUDEPATH += $$PWD/cuda
+    INCLUDEPATH += $$PWD/cuda cuda/dllapi
     config_dllapi:config_dllapi_cuda {
         DEFINES += QTAV_HAVE_DLLAPI_CUDA=1
-        INCLUDEPATH += cuda/dllapi
         INCLUDEPATH += ../depends/dllapi/src
 include(../depends/dllapi/src/libdllapi.pri)
-        HEADERS += cuda/dllapi/cuda.h cuda/dllapi/nvcuvid.h cuda/dllapi/cuviddec.h
         SOURCES += cuda/dllapi/cuda.cpp cuda/dllapi/nvcuvid.cpp cuda/dllapi/cuviddec.cpp
     } else:config_cuda_link {
         DEFINES += CUDA_LINK
