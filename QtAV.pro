--- conflicted
+++ resolved
@@ -43,12 +43,9 @@
     !no-dxva: OptionalDepends *= dxva
 }
 unix {
-<<<<<<< HEAD
     !no-xv: OptionalDepends *= xv
     !no-vaapi: OptionalDepends *= vaapi
-=======
-    OptionalDepends += xv vaapi libcedarv
->>>>>>> fbee7075
+    !no-cedarv: OptionalDepends *= libcedarv
 }
 
 runConfigTests()
